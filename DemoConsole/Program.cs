﻿using System;
<<<<<<< HEAD
using System.Globalization;
using System.IO;
=======
>>>>>>> f45ed44d
using System.Threading.Tasks;
using DemoConsole.Internal;
using YoutubeExplode;
using YoutubeExplode.Models.MediaStreams;

namespace DemoConsole
{
    public static class Program
    {
        /// <summary>
        /// If given a YouTube URL, parses video id from it.
        /// Otherwise returns the same string.
        /// </summary>
        private static string NormalizeVideoId(string input)
        {
            return YoutubeClient.TryParseVideoId(input, out var videoId) 
                ? videoId
                : input;
        }

        private static async Task MainAsync()
        {
            // Client
            var client = new YoutubeClient();

            // Get the video ID
            Console.Write("Enter YouTube video ID or URL: ");
<<<<<<< HEAD
            var id = Console.ReadLine();


            if (id.Contains(","))
            {
                var list = id.Split(',');
                foreach (var lid in list)
                {
                   var nid = NormalizeVideoId(lid);
                    var video = await client.GetVideoAsync(lid);
                    Console.WriteLine(
                        $"> {video.Title} by {video.Author} {(video.Raw.ContainsKey("loudness") ? $"→ loudness = {video.Raw["loudness"]}, relative = {video.Raw["relative_loudness"]}" : "")}");
                }
            }
            else
            {
                Console.WriteLine();

                // Get the video info
                Console.Write("Obtaining general video info... ");
                var video = await client.GetVideoAsync(id);

                if (video.Raw.ContainsKey("relative_loudness"))
                {
                    var loudness = video.Raw["relative_loudness"];
                    float result = float.Parse(loudness, CultureInfo.InvariantCulture);
                    Console.WriteLine(string.Format(CultureInfo.InvariantCulture,"Loudness: {0:F3}", result));
                }

                Console.WriteLine('✓');
                Console.WriteLine($"> {video.Title} by {video.Author}");
                Console.WriteLine();

                // Get media stream info set
                Console.Write("Obtaining media stream info set... ");
                var streamInfoSet = await client.GetVideoMediaStreamInfosAsync(id);
                Console.WriteLine('✓');
                Console.WriteLine("> " +
                                  $"{streamInfoSet.Muxed.Count} muxed streams, " +
                                  $"{streamInfoSet.Video.Count} video-only streams, " +
                                  $"{streamInfoSet.Audio.Count} audio-only streams");
                Console.WriteLine();

                // Get the best muxed stream
                var streamInfo = streamInfoSet.Muxed.WithHighestVideoQuality();
                Console.WriteLine("Selected muxed stream with highest video quality:");
                Console.WriteLine("> " +
                                  $"{streamInfo.VideoQualityLabel} video quality | " +
                                  $"{streamInfo.Container} format | " +
                                  $"{NormalizeFileSize(streamInfo.Size)}");
                Console.WriteLine();

                // Compose file name, based on metadata
                var fileExtension = streamInfo.Container.GetFileExtension();
                var fileName = $"{video.Title}.{fileExtension}";

                // Replace illegal characters in file name
                fileName = fileName.Replace(Path.GetInvalidFileNameChars(), '_');

                // Download video
                Console.Write("Downloading... ");
                using (var progress = new ProgressBar())
                    await client.DownloadMediaStreamAsync(streamInfo, fileName, progress);
                Console.WriteLine();

                Console.WriteLine($"Video saved to '{fileName}'");
            }

=======
            var videoId = Console.ReadLine();
            videoId = NormalizeVideoId(videoId);

            // Get media stream info set
            var streamInfoSet = await client.GetVideoMediaStreamInfosAsync(videoId);

            // Choose the best muxed stream
            var streamInfo = streamInfoSet.Muxed.WithHighestVideoQuality();

            // Compose file name, based on metadata
            var fileExtension = streamInfo.Container.GetFileExtension();
            var fileName = $"{videoId}.{fileExtension}";

            // Download video
            Console.Write($"Downloading stream: {streamInfo.VideoQualityLabel} / {fileExtension}... ");
            using (var progress = new InlineProgress())
                await client.DownloadMediaStreamAsync(streamInfo, fileName, progress);

            Console.WriteLine($"Video saved to '{fileName}'");
>>>>>>> f45ed44d
            Console.ReadKey();
        }

        public static void Main(string[] args)
        {
            // This demo prompts for video ID and downloads one media stream
            // It's intended to be very simple and straight to the point
            // For a more complicated example - check out the WPF demo

            Console.Title = "YoutubeExplode Demo";

            // Main method in consoles cannot be asynchronous so we run everything synchronously
            MainAsync().GetAwaiter().GetResult();
        }
    }
}<|MERGE_RESOLUTION|>--- conflicted
+++ resolved
@@ -1,9 +1,4 @@
 ﻿using System;
-<<<<<<< HEAD
-using System.Globalization;
-using System.IO;
-=======
->>>>>>> f45ed44d
 using System.Threading.Tasks;
 using DemoConsole.Internal;
 using YoutubeExplode;
@@ -31,76 +26,6 @@
 
             // Get the video ID
             Console.Write("Enter YouTube video ID or URL: ");
-<<<<<<< HEAD
-            var id = Console.ReadLine();
-
-
-            if (id.Contains(","))
-            {
-                var list = id.Split(',');
-                foreach (var lid in list)
-                {
-                   var nid = NormalizeVideoId(lid);
-                    var video = await client.GetVideoAsync(lid);
-                    Console.WriteLine(
-                        $"> {video.Title} by {video.Author} {(video.Raw.ContainsKey("loudness") ? $"→ loudness = {video.Raw["loudness"]}, relative = {video.Raw["relative_loudness"]}" : "")}");
-                }
-            }
-            else
-            {
-                Console.WriteLine();
-
-                // Get the video info
-                Console.Write("Obtaining general video info... ");
-                var video = await client.GetVideoAsync(id);
-
-                if (video.Raw.ContainsKey("relative_loudness"))
-                {
-                    var loudness = video.Raw["relative_loudness"];
-                    float result = float.Parse(loudness, CultureInfo.InvariantCulture);
-                    Console.WriteLine(string.Format(CultureInfo.InvariantCulture,"Loudness: {0:F3}", result));
-                }
-
-                Console.WriteLine('✓');
-                Console.WriteLine($"> {video.Title} by {video.Author}");
-                Console.WriteLine();
-
-                // Get media stream info set
-                Console.Write("Obtaining media stream info set... ");
-                var streamInfoSet = await client.GetVideoMediaStreamInfosAsync(id);
-                Console.WriteLine('✓');
-                Console.WriteLine("> " +
-                                  $"{streamInfoSet.Muxed.Count} muxed streams, " +
-                                  $"{streamInfoSet.Video.Count} video-only streams, " +
-                                  $"{streamInfoSet.Audio.Count} audio-only streams");
-                Console.WriteLine();
-
-                // Get the best muxed stream
-                var streamInfo = streamInfoSet.Muxed.WithHighestVideoQuality();
-                Console.WriteLine("Selected muxed stream with highest video quality:");
-                Console.WriteLine("> " +
-                                  $"{streamInfo.VideoQualityLabel} video quality | " +
-                                  $"{streamInfo.Container} format | " +
-                                  $"{NormalizeFileSize(streamInfo.Size)}");
-                Console.WriteLine();
-
-                // Compose file name, based on metadata
-                var fileExtension = streamInfo.Container.GetFileExtension();
-                var fileName = $"{video.Title}.{fileExtension}";
-
-                // Replace illegal characters in file name
-                fileName = fileName.Replace(Path.GetInvalidFileNameChars(), '_');
-
-                // Download video
-                Console.Write("Downloading... ");
-                using (var progress = new ProgressBar())
-                    await client.DownloadMediaStreamAsync(streamInfo, fileName, progress);
-                Console.WriteLine();
-
-                Console.WriteLine($"Video saved to '{fileName}'");
-            }
-
-=======
             var videoId = Console.ReadLine();
             videoId = NormalizeVideoId(videoId);
 
@@ -120,7 +45,6 @@
                 await client.DownloadMediaStreamAsync(streamInfo, fileName, progress);
 
             Console.WriteLine($"Video saved to '{fileName}'");
->>>>>>> f45ed44d
             Console.ReadKey();
         }
 
