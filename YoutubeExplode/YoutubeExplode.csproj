﻿<Project Sdk="Microsoft.NET.Sdk">

  <PropertyGroup>
<<<<<<< HEAD
    <Version>4.3.3</Version>
=======
    <TargetFrameworks>netstandard1.1;netstandard2.0;net45;netcoreapp1.0</TargetFrameworks>
    <Version>4.5.3</Version>
>>>>>>> d6b33d3b
    <Company>Tyrrrz</Company>
    <Authors>$(Company)</Authors>
    <Copyright>Copyright (C) 2016-2018 Alexey Golub</Copyright>
    <Description>The ultimate dirty YouTube library. Parses public metadata on YouTube videos, lets you download them and much more. Does not require an API key and does not impose usage quotas.</Description>
    <PackageTags>youtube video download playlist user channel closed caption tracks subtitles parse extract metadata info net core standard</PackageTags>
    <PackageProjectUrl>https://github.com/Tyrrrz/YoutubeExplode</PackageProjectUrl>
    <PackageReleaseNotes>https://github.com/Tyrrrz/YoutubeExplode/blob/master/Changelog.md</PackageReleaseNotes>
    <PackageLicenseUrl>https://github.com/Tyrrrz/YoutubeExplode/blob/master/License.txt</PackageLicenseUrl>
    <PackageIconUrl>https://raw.githubusercontent.com/Tyrrrz/YoutubeExplode/master/favicon.png</PackageIconUrl>
    <RepositoryUrl>https://github.com/Tyrrrz/YoutubeExplode</RepositoryUrl>
    <RepositoryType>git</RepositoryType>
    <PackageRequireLicenseAcceptance>True</PackageRequireLicenseAcceptance>
    <GeneratePackageOnBuild>True</GeneratePackageOnBuild>
    <DocumentationFile>bin\$(Configuration)\$(TargetFramework)\$(AssemblyName).xml</DocumentationFile>
      <TargetFramework>netstandard2.0</TargetFramework>
  </PropertyGroup>

  <ItemGroup Condition="'$(TargetFramework)' == 'net45'">
    <Reference Include="System.Net.Http" />
  </ItemGroup>

  <ItemGroup>
      <PackageReference Include="AngleSharp" Version="0.9.10"/>
      <PackageReference Include="Newtonsoft.Json" Version="11.0.2"/>
  </ItemGroup>

</Project><|MERGE_RESOLUTION|>--- conflicted
+++ resolved
@@ -1,12 +1,8 @@
 ﻿<Project Sdk="Microsoft.NET.Sdk">
 
   <PropertyGroup>
-<<<<<<< HEAD
-    <Version>4.3.3</Version>
-=======
-    <TargetFrameworks>netstandard1.1;netstandard2.0;net45;netcoreapp1.0</TargetFrameworks>
     <Version>4.5.3</Version>
->>>>>>> d6b33d3b
+    <TargetFramework>netstandard2.0</TargetFramework>
     <Company>Tyrrrz</Company>
     <Authors>$(Company)</Authors>
     <Copyright>Copyright (C) 2016-2018 Alexey Golub</Copyright>
@@ -21,7 +17,6 @@
     <PackageRequireLicenseAcceptance>True</PackageRequireLicenseAcceptance>
     <GeneratePackageOnBuild>True</GeneratePackageOnBuild>
     <DocumentationFile>bin\$(Configuration)\$(TargetFramework)\$(AssemblyName).xml</DocumentationFile>
-      <TargetFramework>netstandard2.0</TargetFramework>
   </PropertyGroup>
 
   <ItemGroup Condition="'$(TargetFramework)' == 'net45'">
