--- conflicted
+++ resolved
@@ -1,13 +1,8 @@
 ﻿<Project Sdk="Microsoft.NET.Sdk">
 
   <PropertyGroup>
-<<<<<<< HEAD
-    <Version>4.5.3</Version>
+    <Version>4.6</Version>
     <TargetFramework>netstandard2.0</TargetFramework>
-=======
-    <TargetFrameworks>netstandard1.1;netstandard2.0;net45;netcoreapp1.0</TargetFrameworks>
-    <Version>4.6</Version>
->>>>>>> f2190d2d
     <Company>Tyrrrz</Company>
     <Authors>$(Company)</Authors>
     <Copyright>Copyright (C) 2016-2018 Alexey Golub</Copyright>
