--- conflicted
+++ resolved
@@ -1,12 +1,7 @@
 ﻿<Project Sdk="Microsoft.NET.Sdk">
 
   <PropertyGroup>
-<<<<<<< HEAD
     <Version>4.7.10</Version>
-=======
-    <TargetFrameworks>netstandard2.0</TargetFrameworks>
-    <Version>4.7.1</Version>
->>>>>>> b971c934
     <Company>Tyrrrz</Company>
     <Authors>$(Company)</Authors>
     <Copyright>Copyright (C) Alexey Golub</Copyright>
@@ -14,36 +9,23 @@
     <PackageTags>youtube video download playlist user channel closed caption tracks subtitles parse extract metadata info net core standard</PackageTags>
     <PackageProjectUrl>https://github.com/Tyrrrz/YoutubeExplode</PackageProjectUrl>
     <PackageReleaseNotes>https://github.com/Tyrrrz/YoutubeExplode/blob/master/Changelog.md</PackageReleaseNotes>
-<<<<<<< HEAD
     <PackageIcon>favicon.png</PackageIcon>
-=======
-    <PackageIconUrl>https://raw.githubusercontent.com/Tyrrrz/YoutubeExplode/master/favicon.png</PackageIconUrl>
->>>>>>> b971c934
     <PackageLicenseExpression>LGPL-3.0-only</PackageLicenseExpression>
     <RepositoryUrl>https://github.com/Tyrrrz/YoutubeExplode</RepositoryUrl>
     <RepositoryType>git</RepositoryType>
     <PackageRequireLicenseAcceptance>True</PackageRequireLicenseAcceptance>
     <GeneratePackageOnBuild>True</GeneratePackageOnBuild>
-<<<<<<< HEAD
     <DocumentationFile>bin/$(Configuration)/$(TargetFramework)/$(AssemblyName).xml</DocumentationFile>
     <TargetFramework>netstandard2.0</TargetFramework>
     <LangVersion>7.2</LangVersion>
-=======
-    <DocumentationFile>bin\$(Configuration)\$(TargetFramework)\$(AssemblyName).xml</DocumentationFile>
-    <LangVersion>latest</LangVersion>
->>>>>>> b971c934
   </PropertyGroup>
 
   <ItemGroup>
-<<<<<<< HEAD
     <None Include="../favicon.png" Pack="True" PackagePath="" />
   </ItemGroup>
 
   <ItemGroup>
     <PackageReference Include="LtGt" Version="1.0.2" />
-=======
-    <PackageReference Include="AngleSharp" Version="[0.9.11]" />
->>>>>>> b971c934
     <PackageReference Include="Newtonsoft.Json" Version="12.0.2" />
   </ItemGroup>
 
