--- conflicted
+++ resolved
@@ -1,12 +1,8 @@
 ﻿<Project Sdk="Microsoft.NET.Sdk">
 
   <PropertyGroup>
-<<<<<<< HEAD
-    <Version>4.6</Version>
-=======
-    <TargetFrameworks>netstandard1.1;netstandard2.0;net45;netcoreapp1.0</TargetFrameworks>
+    <TargetFrameworks>net45;netstandard2.0</TargetFrameworks>
     <Version>4.6.4</Version>
->>>>>>> 99ccc00a
     <Company>Tyrrrz</Company>
     <Authors>$(Company)</Authors>
     <Copyright>Copyright (C) 2016-2018 Alexey Golub</Copyright>
@@ -21,7 +17,6 @@
     <PackageRequireLicenseAcceptance>True</PackageRequireLicenseAcceptance>
     <GeneratePackageOnBuild>True</GeneratePackageOnBuild>
     <DocumentationFile>bin\$(Configuration)\$(TargetFramework)\$(AssemblyName).xml</DocumentationFile>
-    <TargetFrameworks>net45;netstandard2.0</TargetFrameworks>
   </PropertyGroup>
 
   <ItemGroup Condition="'$(TargetFramework)' == 'net45'">
@@ -29,13 +24,8 @@
   </ItemGroup>
 
   <ItemGroup>
-<<<<<<< HEAD
-      <PackageReference Include="AngleSharp" Version="0.9.10" />
-      <PackageReference Include="Newtonsoft.Json" Version="11.0.2" />
-=======
     <PackageReference Include="AngleSharp" Version="[0.9.11]" />
     <PackageReference Include="Newtonsoft.Json" Version="11.0.1" />
->>>>>>> 99ccc00a
   </ItemGroup>
 
 </Project>