﻿using System;
using System.Collections.Generic;
using JetBrains.Annotations;
using YoutubeExplode.Internal;

namespace YoutubeExplode.Models
{
    /// <summary>
    /// Information about a YouTube video.
    /// </summary>
    public class Video
    {
        /// <summary>
        /// ID of this video.
        /// </summary>
        [NotNull]
        public string Id { get; }

        /// <summary>
        /// Author of this video.
        /// </summary>
        [NotNull]
        public string Author { get; }

        /// <summary>
        /// Upload date of this video.
        /// </summary>
        public DateTimeOffset UploadDate { get; }

        /// <summary>
        /// Title of this video.
        /// </summary>
        [NotNull]
        public string Title { get; }

        /// <summary>
        /// Description of this video.
        /// </summary>
        [NotNull]
        public string Description { get; }

        /// <summary>
        /// Thumbnails of this video.
        /// </summary>
        [NotNull]
        public ThumbnailSet Thumbnails { get; }

        /// <summary>
        /// Duration of this video.
        /// </summary>
        public TimeSpan Duration { get; }

        /// <summary>
        /// Search keywords of this video.
        /// </summary>
        [NotNull, ItemNotNull]
        public IReadOnlyList<string> Keywords { get; }

        /// <summary>
        /// Statistics of this video.
        /// </summary>
        [NotNull]
        public Statistics Statistics { get; }

        /// <summary>
        /// Initializes an instance of <see cref="Video"/>.
        /// </summary>
        public Video(string id, string author, DateTimeOffset uploadDate, string title, string description,
<<<<<<< HEAD
            ThumbnailSet thumbnails, TimeSpan duration, IReadOnlyList<string> keywords, Statistics statistics,
            IReadOnlyDictionary<string, string> videoInfo = null)
=======
            ThumbnailSet thumbnails, TimeSpan duration, IReadOnlyList<string> keywords, Statistics statistics, double loudness = 0D)
>>>>>>> b971c934
        {
            Id = id.GuardNotNull(nameof(id));
            Author = author.GuardNotNull(nameof(author));
            UploadDate = uploadDate;
            Title = title.GuardNotNull(nameof(title));
            Description = description.GuardNotNull(nameof(description));
            Thumbnails = thumbnails.GuardNotNull(nameof(thumbnails));
            Duration = duration.GuardNotNegative(nameof(duration));
            Keywords = keywords.GuardNotNull(nameof(keywords));
            Statistics = statistics.GuardNotNull(nameof(statistics));
<<<<<<< HEAD

            if (videoInfo != null)
            {
                Raw = videoInfo;
            }
=======
            Loudness = loudness;
>>>>>>> b971c934
        }
        /// <summary>
        /// A Relative Loudness for the video
        /// </summary>
        public double Loudness { get; }

        /// <summary>
        /// Raw data for the video
        /// </summary>
        public IReadOnlyDictionary<string, string> Raw { get; }

        /// <inheritdoc />
        public override string ToString() => Title;
    }
}<|MERGE_RESOLUTION|>--- conflicted
+++ resolved
@@ -66,12 +66,8 @@
         /// Initializes an instance of <see cref="Video"/>.
         /// </summary>
         public Video(string id, string author, DateTimeOffset uploadDate, string title, string description,
-<<<<<<< HEAD
-            ThumbnailSet thumbnails, TimeSpan duration, IReadOnlyList<string> keywords, Statistics statistics,
+            ThumbnailSet thumbnails, TimeSpan duration, IReadOnlyList<string> keywords, Statistics statistics, double loudness = 0,
             IReadOnlyDictionary<string, string> videoInfo = null)
-=======
-            ThumbnailSet thumbnails, TimeSpan duration, IReadOnlyList<string> keywords, Statistics statistics, double loudness = 0D)
->>>>>>> b971c934
         {
             Id = id.GuardNotNull(nameof(id));
             Author = author.GuardNotNull(nameof(author));
@@ -82,15 +78,12 @@
             Duration = duration.GuardNotNegative(nameof(duration));
             Keywords = keywords.GuardNotNull(nameof(keywords));
             Statistics = statistics.GuardNotNull(nameof(statistics));
-<<<<<<< HEAD
+            Loudness = loudness;
 
             if (videoInfo != null)
             {
                 Raw = videoInfo;
             }
-=======
-            Loudness = loudness;
->>>>>>> b971c934
         }
         /// <summary>
         /// A Relative Loudness for the video
