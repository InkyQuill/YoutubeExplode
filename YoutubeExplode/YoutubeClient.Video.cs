﻿using System;
using System.Collections.Generic;
using System.Collections.ObjectModel;
using System.Linq;
using System.Text.RegularExpressions;
using System.Threading.Tasks;
using System.Xml.Linq;
using AngleSharp.Dom.Html;
using AngleSharp.Extensions;
using AngleSharp.Parser.Html;
using Newtonsoft.Json.Linq;
using YoutubeExplode.Exceptions;
using YoutubeExplode.Internal;
using YoutubeExplode.Internal.CipherOperations;
using YoutubeExplode.Models;
using YoutubeExplode.Models.ClosedCaptions;
using YoutubeExplode.Models.MediaStreams;

namespace YoutubeExplode
{
    public partial class YoutubeClient
    {
        private readonly Dictionary<string, IReadOnlyList<ICipherOperation>> _cipherOperationsCache =
            new Dictionary<string, IReadOnlyList<ICipherOperation>>();

        private async Task<IReadOnlyDictionary<string, string>> GetVideoInfoDicAsync(string videoId, string sts = null)
        {
            // This parameter does magic and a lot of videos don't work without it
            var eurl = $"https://youtube.googleapis.com/v/{videoId}".UrlEncode();

            // Execute request
            var url = $"https://youtube.com/get_video_info?video_id={videoId}&el=embedded&sts={sts}&eurl={eurl}&hl=en";
            var raw = await _httpClient.GetStringAsync(url).ConfigureAwait(false);

            // Parse response as URL-encoded dictionary
            var result = Url.SplitQuery(raw);

            // If video ID is not set - throw
            if (result.GetValueOrDefault("video_id").IsNullOrWhiteSpace())
                throw new VideoUnavailableException(videoId, $"Video [{videoId}] is unavailable.");

            return result;
        }

        private async Task<IHtmlDocument> GetVideoWatchPageHtmlAsync(string videoId)
        {
            var url = $"https://youtube.com/watch?v={videoId}&disable_polymer=true&bpctr=9999999999&hl=en";
            var raw = await _httpClient.GetStringAsync(url).ConfigureAwait(false);

            return new HtmlParser().Parse(raw);
        }

        private async Task<IHtmlDocument> GetVideoEmbedPageHtmlAsync(string videoId)
        {
            var url = $"https://youtube.com/embed/{videoId}?disable_polymer=true&hl=en";
            var raw = await _httpClient.GetStringAsync(url).ConfigureAwait(false);

            return new HtmlParser().Parse(raw);
        }

        private async Task<XElement> GetDashManifestXmlAsync(string url)
        {
<<<<<<< HEAD
            var eurl = $"https://youtube.googleapis.com/v/{videoId}".UrlEncode(); // this makes all videos embeddable
            var url = $"https://www.youtube.com/get_video_info?video_id={videoId}{el}&sts={sts}&eurl={eurl}&hl=en";
            return await _httpClient.GetStringAsync(url).ConfigureAwait(false);
        }


        private async Task<IReadOnlyDictionary<string, string>> GetVideoInfoAsync(string videoId, string sts = "")
        {
            IReadOnlyDictionary<string, string> result = null;
            foreach (var option in new[] { "&el=detailpage", "&el=embedded", "&el=vevo", "" })
            {
                var x = await GetVideoInfoRawAsync(videoId, option, sts).ConfigureAwait(false);
                result = UrlEx.SplitQuery(x);
                if (!result.ContainsKey("errorcode"))
                    return result;
            }
            var errorCode = result["errorcode"].ParseInt();
            var errorReason = result["reason"];
            throw new VideoUnavailableException(videoId, errorCode, errorReason);
        }
=======
            var raw = await _httpClient.GetStringAsync(url).ConfigureAwait(false);
            return XElement.Parse(raw).StripNamespaces();
        }

        private async Task<PlayerConfiguration> GetPlayerConfigurationAsync(string videoId)
        {
            // Try to get from video info
            {
                // Get video embed page HTML
                var videoEmbedPageHtml = await GetVideoEmbedPageHtmlAsync(videoId).ConfigureAwait(false);

                // Get player config JSON
                var playerConfigRaw = Regex.Match(videoEmbedPageHtml.Source.Text,
                        @"yt\.setConfig\({'PLAYER_CONFIG': (?<Json>\{[^\{\}]*(((?<Open>\{)[^\{\}]*)+((?<Close-Open>\})[^\{\}]*)+)*(?(Open)(?!))\})")
                    .Groups["Json"].Value;
                var playerConfigJson = JToken.Parse(playerConfigRaw);

                // Extract STS
                var sts = playerConfigJson.SelectToken("sts").Value<string>();

                // Extract player source URL
                var playerSourceUrl = "https://youtube.com" + playerConfigJson.SelectToken("assets.js").Value<string>();

                // Get video info dictionary
                var requestedAt = DateTimeOffset.Now;
                var videoInfoDic = await GetVideoInfoDicAsync(videoId, sts).ConfigureAwait(false);

                // Get player response JSON
                var playerResponseJson = JToken.Parse(videoInfoDic["player_response"]);

                // If there is no error - extract info and return
                var errorReason = playerResponseJson.SelectToken("playabilityStatus.reason")?.Value<string>();
                if (errorReason.IsNullOrWhiteSpace())
                {
                    // Extract whether the video is a live stream
                    var isLiveStream = playerResponseJson.SelectToken("videoDetails.isLive")?.Value<bool>() == true;

                    // Extract valid until date
                    var expiresIn = TimeSpan.FromSeconds(playerResponseJson.SelectToken("streamingData.expiresInSeconds").Value<double>());
                    var validUntil = requestedAt + expiresIn;

                    // Extract stream info
                    var hlsManifestUrl =
                        isLiveStream ? playerResponseJson.SelectToken("streamingData.hlsManifestUrl")?.Value<string>() : null;
                    var dashManifestUrl =
                        !isLiveStream ? playerResponseJson.SelectToken("streamingData.dashManifestUrl")?.Value<string>() : null;
                    var muxedStreamInfosUrlEncoded =
                        !isLiveStream ? videoInfoDic.GetValueOrDefault("url_encoded_fmt_stream_map") : null;
                    var adaptiveStreamInfosUrlEncoded =
                        !isLiveStream ? videoInfoDic.GetValueOrDefault("adaptive_fmts") : null;

                    return new PlayerConfiguration(playerSourceUrl, dashManifestUrl, hlsManifestUrl, muxedStreamInfosUrlEncoded,
                        adaptiveStreamInfosUrlEncoded, validUntil);
                }

                // If the video requires purchase - throw (approach one)
                {
                    var previewVideoId = playerResponseJson
                        .SelectToken("playabilityStatus.errorScreen.playerLegacyDesktopYpcTrailerRenderer.trailerVideoId")?.Value<string>();
                    if (!previewVideoId.IsNullOrWhiteSpace())
                    {
                        throw new VideoRequiresPurchaseException(videoId, previewVideoId,
                            $"Video [{videoId}] is unplayable because it requires purchase.");
                    }
                }

                // If the video requires purchase - throw (approach two)
                {
                    var previewVideoInfoRaw = playerResponseJson.SelectToken("playabilityStatus.errorScreen.ypcTrailerRenderer.playerVars")
                        ?.Value<string>();
                    if (!previewVideoInfoRaw.IsNullOrWhiteSpace())
                    {
                        var previewVideoInfoDic = Url.SplitQuery(previewVideoInfoRaw);
                        var previewVideoId = previewVideoInfoDic.GetValueOrDefault("video_id");

                        throw new VideoRequiresPurchaseException(videoId, previewVideoId,
                            $"Video [{videoId}] is unplayable because it requires purchase.");
                    }
                }
            }

            // Try to get from video watch page
            {
                // Get video watch page HTML
                var requestedAt = DateTimeOffset.Now;
                var videoWatchPageHtml = await GetVideoWatchPageHtmlAsync(videoId).ConfigureAwait(false);
>>>>>>> f45ed44d

                // Extract player config
                var playerConfigRaw = Regex.Match(videoWatchPageHtml.Source.Text,
                        @"ytplayer\.config = (?<Json>\{[^\{\}]*(((?<Open>\{)[^\{\}]*)+((?<Close-Open>\})[^\{\}]*)+)*(?(Open)(?!))\})")
                    .Groups["Json"].Value;

                // If player config is not available - throw
                if (playerConfigRaw.IsNullOrWhiteSpace())
                {
                    var errorReason =
                        (videoWatchPageHtml.QuerySelector("#unavailable-submessage button") ??
                         videoWatchPageHtml.QuerySelector("#unavailable-message"))?.TextContent.Trim();
                    throw new VideoUnplayableException(videoId, $"Video [{videoId}] is unplayable. Reason: {errorReason}");
                }

                // Get player config JSON
                var playerConfigJson = JToken.Parse(playerConfigRaw);

                // Extract player source URL
                var playerSourceUrl = "https://youtube.com" + playerConfigJson.SelectToken("assets.js").Value<string>();

                // Get player response JSON
                var playerResponseRaw = playerConfigJson.SelectToken("args.player_response").Value<string>();
                var playerResponseJson = JToken.Parse(playerResponseRaw);

                // Extract whether the video is a live stream
                var isLiveStream = playerResponseJson.SelectToken("videoDetails.isLive")?.Value<bool>() == true;

                // Extract valid until date
                var expiresIn = TimeSpan.FromSeconds(playerResponseJson.SelectToken("streamingData.expiresInSeconds").Value<double>());
                var validUntil = requestedAt + expiresIn;

                // Extract stream info
                var hlsManifestUrl =
                    isLiveStream ? playerResponseJson.SelectToken("streamingData.hlsManifestUrl")?.Value<string>() : null;
                var dashManifestUrl =
                    !isLiveStream ? playerResponseJson.SelectToken("streamingData.dashManifestUrl")?.Value<string>() : null;
                var muxedStreamInfosUrlEncoded =
                    !isLiveStream ? playerConfigJson.SelectToken("args.url_encoded_fmt_stream_map")?.Value<string>() : null;
                var adaptiveStreamInfosUrlEncoded =
                    !isLiveStream ? playerConfigJson.SelectToken("args.adaptive_fmts")?.Value<string>() : null;

                return new PlayerConfiguration(playerSourceUrl, dashManifestUrl, hlsManifestUrl, muxedStreamInfosUrlEncoded,
                    adaptiveStreamInfosUrlEncoded, validUntil);
            }
        }

        private async Task<IReadOnlyList<ICipherOperation>> GetCipherOperationsAsync(string playerSourceUrl)
        {
            // If already in cache - return
            if (_cipherOperationsCache.TryGetValue(playerSourceUrl, out var cached))
                return cached;

            // Get player source
            var raw = await _httpClient.GetStringAsync(playerSourceUrl).ConfigureAwait(false);

            // Find the name of the function that handles deciphering
            var deciphererFuncName = Regex.Match(raw,
                @"\bc\s*&&\s*d\.set\([^,]+,\s*(?:encodeURIComponent\s*\()?\s*([\w$]+)\(").Groups[1].Value;

            if (deciphererFuncName.IsNullOrWhiteSpace())
                throw new UnrecognizedStructureException("Could not find signature decipherer function name.");

            // Find the body of the function
            var deciphererFuncBody = Regex.Match(raw,
                @"(?!h\.)" + Regex.Escape(deciphererFuncName) + @"=function\(\w+\)\{(.*?)\}", RegexOptions.Singleline).Groups[1].Value;

            if (deciphererFuncBody.IsNullOrWhiteSpace())
                throw new UnrecognizedStructureException("Could not find signature decipherer function body.");

            // Split the function body into statements
            var deciphererFuncBodyStatements = deciphererFuncBody.Split(";");

            // Identify cipher functions
            var operations = new List<ICipherOperation>();
            var reverseFuncName = "";
            var sliceFuncName = "";
            var swapFuncName = "";

            // Analyze statements to determine cipher function names
            foreach (var statement in deciphererFuncBodyStatements)
            {
                // Break when all functions are found
                if (!reverseFuncName.IsNullOrWhiteSpace() &&
                    !sliceFuncName.IsNullOrWhiteSpace() &&
                    !swapFuncName.IsNullOrWhiteSpace())
                    break;

                // Get the name of the function called in this statement
                var calledFuncName = Regex.Match(statement, @"\w+(?:.|\[)(\""?\w+(?:\"")?)\]?\(").Groups[1].Value;
                if (calledFuncName.IsNullOrWhiteSpace())
                    continue;

                // Determine cipher function names by signature
                if (Regex.IsMatch(raw, $@"{Regex.Escape(calledFuncName)}:\bfunction\b\(\w+\)"))
                {
                    reverseFuncName = calledFuncName;
                }
                else if (Regex.IsMatch(raw, $@"{Regex.Escape(calledFuncName)}:\bfunction\b\([a],b\).(\breturn\b)?.?\w+\."))
                {
                    sliceFuncName = calledFuncName;
                }
                else if (Regex.IsMatch(raw, $@"{Regex.Escape(calledFuncName)}:\bfunction\b\(\w+\,\w\).\bvar\b.\bc=a\b"))
                {
                    swapFuncName = calledFuncName;
                }
            }

            // Analyze cipher function calls to determine their order and parameters
            foreach (var statement in deciphererFuncBodyStatements)
            {
                // Get the name of the function called in this statement
                var calledFuncName = Regex.Match(statement, @"\w+(?:.|\[)(\""?\w+(?:\"")?)\]?\(").Groups[1].Value;
                if (calledFuncName.IsNullOrWhiteSpace())
                    continue;

                // Reverse operation
                if (calledFuncName == reverseFuncName)
                {
                    operations.Add(new ReverseCipherOperation());
                }
                // Slice operation
                else if (calledFuncName == sliceFuncName)
                {
                    var index = Regex.Match(statement, @"\(\w+,(\d+)\)").Groups[1].Value.ParseInt();
                    operations.Add(new SliceCipherOperation(index));
                }
                // Swap operation
                else if (calledFuncName == swapFuncName)
                {
                    var index = Regex.Match(statement, @"\(\w+,(\d+)\)").Groups[1].Value.ParseInt();
                    operations.Add(new SwapCipherOperation(index));
                }
            }

            return _cipherOperationsCache[playerSourceUrl] = operations;
        }

        /// <inheritdoc />
        public async Task<Video> GetVideoAsync(string videoId)
        {
            videoId.GuardNotNull(nameof(videoId));

            if (!ValidateVideoId(videoId))
                throw new ArgumentException($"Invalid YouTube video ID [{videoId}].", nameof(videoId));

            // Get video info dictionary
            var videoInfoDic = await GetVideoInfoDicAsync(videoId).ConfigureAwait(false);

            // Get player response JSON
            var playerResponseJson = JToken.Parse(videoInfoDic["player_response"]);

            // Extract video info
            var videoAuthor = playerResponseJson.SelectToken("videoDetails.author").Value<string>();
            var videoTitle = playerResponseJson.SelectToken("videoDetails.title").Value<string>();
            var videoDuration = TimeSpan.FromSeconds(playerResponseJson.SelectToken("videoDetails.lengthSeconds").Value<double>());
            var videoKeywords = playerResponseJson.SelectToken("videoDetails.keywords").EmptyIfNull().Values<string>().ToArray();
            var videoDescription = playerResponseJson.SelectToken("videoDetails.shortDescription").Value<string>();
            var videoViewCount = playerResponseJson.SelectToken("videoDetails.viewCount")?.Value<long>() ?? 0; // some videos have no views

            // Get video watch page HTML
            var videoWatchPageHtml = await GetVideoWatchPageHtmlAsync(videoId).ConfigureAwait(false);

            // Extract upload date
            var videoUploadDate = videoWatchPageHtml.QuerySelector("meta[itemprop=\"datePublished\"]").GetAttribute("content")
                .ParseDateTimeOffset("yyyy-MM-dd");

            // Extract like count
            var videoLikeCountRaw =
                videoWatchPageHtml.QuerySelector("button.like-button-renderer-like-button")?.Text().StripNonDigit();
            var videoLikeCount = !videoLikeCountRaw.IsNullOrWhiteSpace() ? videoLikeCountRaw.ParseLong() : 0;

            // Extract dislike count
            var videoDislikeCountRaw =
                videoWatchPageHtml.QuerySelector("button.like-button-renderer-dislike-button")?.Text().StripNonDigit();
            var videoDislikeCount = !videoDislikeCountRaw.IsNullOrWhiteSpace() ? videoDislikeCountRaw.ParseLong() : 0;

            // Create statistics and thumbnails
            var statistics = new Statistics(videoViewCount, videoLikeCount, videoDislikeCount);
            var thumbnails = new ThumbnailSet(videoId);
<<<<<<< HEAD
            return new Video(videoId, author, uploadDate, title, description, thumbnails, duration, keywords,
                statistics, videoInfo);
=======

            return new Video(videoId, videoAuthor, videoUploadDate, videoTitle, videoDescription,
                thumbnails, videoDuration, videoKeywords, statistics);
>>>>>>> f45ed44d
        }

        /// <inheritdoc />
        public async Task<Channel> GetVideoAuthorChannelAsync(string videoId)
        {
            videoId.GuardNotNull(nameof(videoId));

            if (!ValidateVideoId(videoId))
                throw new ArgumentException($"Invalid YouTube video ID [{videoId}].", nameof(videoId));

            // Get video info dictionary
            var videoInfoDic = await GetVideoInfoDicAsync(videoId).ConfigureAwait(false);

            // Get player response JSON
            var playerResponseJson = JToken.Parse(videoInfoDic["player_response"]);

            // Extract channel ID
            var channelId = playerResponseJson.SelectToken("videoDetails.channelId").Value<string>();

            return await GetChannelAsync(channelId).ConfigureAwait(false);
        }

        /// <inheritdoc />
        public async Task<MediaStreamInfoSet> GetVideoMediaStreamInfosAsync(string videoId)
        {
            videoId.GuardNotNull(nameof(videoId));

            if (!ValidateVideoId(videoId))
                throw new ArgumentException($"Invalid YouTube video ID [{videoId}].", nameof(videoId));

            // Get player configuration
            var playerConfiguration = await GetPlayerConfigurationAsync(videoId).ConfigureAwait(false);

            // Prepare stream info maps
            var muxedStreamInfoMap = new Dictionary<int, MuxedStreamInfo>();
            var audioStreamInfoMap = new Dictionary<int, AudioStreamInfo>();
            var videoStreamInfoMap = new Dictionary<int, VideoStreamInfo>();

            // Get muxed stream infos
            var muxedStreamInfoDics = playerConfiguration.MuxedStreamInfosUrlEncoded.EmptyIfNull().Split(",").Select(Url.SplitQuery);
            foreach (var streamInfoDic in muxedStreamInfoDics)
            {
                // Extract info
                var itag = streamInfoDic["itag"].ParseInt();
                var url = streamInfoDic["url"];

                // Decipher signature if needed
                var signature = streamInfoDic.GetValueOrDefault("s");
                if (!signature.IsNullOrWhiteSpace())
                {
                    // Get cipher operations (cached)
                    var cipherOperations = await GetCipherOperationsAsync(playerConfiguration.PlayerSourceUrl).ConfigureAwait(false);

                    // Decipher signature
                    signature = cipherOperations.Decipher(signature);

                    // Set the corresponding parameter in the URL
                    var signatureParameter = streamInfoDic.GetValueOrDefault("sp") ?? "signature";
                    url = Url.SetQueryParameter(url, signatureParameter, signature);
                }

                // Try to extract content length, otherwise get it manually
                var contentLength = Regex.Match(url, @"clen=(\d+)").Groups[1].Value.ParseLongOrDefault();
                if (contentLength <= 0)
                {
                    // Send HEAD request and get content length
                    contentLength = await _httpClient.GetContentLengthAsync(url, false).ConfigureAwait(false) ?? 0;

                    // If content length is still not available - stream is gone or faulty
                    if (contentLength <= 0)
                        continue;
                }

                // Extract container
                var containerRaw = streamInfoDic["type"].SubstringUntil(";").SubstringAfter("/");
                var container = Heuristics.ContainerFromString(containerRaw);

                // Extract audio encoding
                var audioEncodingRaw = streamInfoDic["type"].SubstringAfter("codecs=\"").SubstringUntil("\"").Split(", ").Last();
                var audioEncoding = Heuristics.AudioEncodingFromString(audioEncodingRaw);

                // Extract video encoding
                var videoEncodingRaw = streamInfoDic["type"].SubstringAfter("codecs=\"").SubstringUntil("\"").Split(", ").First();
                var videoEncoding = Heuristics.VideoEncodingFromString(videoEncodingRaw);

                // Determine video quality from itag
                var videoQuality = Heuristics.VideoQualityFromItag(itag);

                // Determine video quality label from video quality
                var videoQualityLabel = Heuristics.VideoQualityToLabel(videoQuality);

                // Determine video resolution from video quality
                var resolution = Heuristics.VideoQualityToResolution(videoQuality);

                // Add to list
                muxedStreamInfoMap[itag] = new MuxedStreamInfo(itag, url, container, contentLength, audioEncoding, videoEncoding,
                    videoQualityLabel, videoQuality, resolution);
            }

            // Get adaptive stream infos
            var adaptiveStreamInfoDics = playerConfiguration.AdaptiveStreamInfosUrlEncoded.EmptyIfNull().Split(",").Select(Url.SplitQuery);
            foreach (var streamInfoDic in adaptiveStreamInfoDics)
            {
                // Extract info
                var itag = streamInfoDic["itag"].ParseInt();
                var url = streamInfoDic["url"];
                var bitrate = streamInfoDic["bitrate"].ParseLong();

                // Decipher signature if needed
                var signature = streamInfoDic.GetValueOrDefault("s");
                if (!signature.IsNullOrWhiteSpace())
                {
                    // Get cipher operations (cached)
                    var cipherOperations = await GetCipherOperationsAsync(playerConfiguration.PlayerSourceUrl).ConfigureAwait(false);

                    // Decipher signature
                    signature = cipherOperations.Decipher(signature);

                    // Set the corresponding parameter in the URL
                    var signatureParameter = streamInfoDic.GetValueOrDefault("sp") ?? "signature";
                    url = Url.SetQueryParameter(url, signatureParameter, signature);
                }

                // Try to extract content length, otherwise get it manually
                var contentLength = streamInfoDic.GetValueOrDefault("clen").ParseLongOrDefault();
                if (contentLength <= 0)
                {
                    // Send HEAD request and get content length
                    contentLength = await _httpClient.GetContentLengthAsync(url, false).ConfigureAwait(false) ?? 0;

                    // If content length is still not available - stream is gone or faulty
                    if (contentLength <= 0)
                        continue;
                }

                // Extract container
                var containerRaw = streamInfoDic["type"].SubstringUntil(";").SubstringAfter("/");
                var container = Heuristics.ContainerFromString(containerRaw);

                // If audio-only
                if (streamInfoDic["type"].StartsWith("audio/", StringComparison.OrdinalIgnoreCase))
                {
                    // Extract audio encoding
                    var audioEncodingRaw = streamInfoDic["type"].SubstringAfter("codecs=\"").SubstringUntil("\"");
                    var audioEncoding = Heuristics.AudioEncodingFromString(audioEncodingRaw);

                    // Add stream
                    audioStreamInfoMap[itag] = new AudioStreamInfo(itag, url, container, contentLength, bitrate, audioEncoding);
                }
                // If video-only
                else
                {
                    // Extract video encoding
                    var videoEncodingRaw = streamInfoDic["type"].SubstringAfter("codecs=\"").SubstringUntil("\"");
                    var videoEncoding = Heuristics.VideoEncodingFromString(videoEncodingRaw);

                    // Extract video quality label and video quality
                    var videoQualityLabel = streamInfoDic["quality_label"];
                    var videoQuality = Heuristics.VideoQualityFromLabel(videoQualityLabel);

                    // Extract resolution
                    var width = streamInfoDic["size"].SubstringUntil("x").ParseInt();
                    var height = streamInfoDic["size"].SubstringAfter("x").ParseInt();
                    var resolution = new VideoResolution(width, height);

                    // Extract framerate
                    var framerate = streamInfoDic["fps"].ParseInt();

                    // Add to list
                    videoStreamInfoMap[itag] = new VideoStreamInfo(itag, url, container, contentLength, bitrate, videoEncoding,
                        videoQualityLabel, videoQuality, resolution, framerate);
                }
            }

            // Get dash manifest
            var dashManifestUrl = playerConfiguration.DashManifestUrl;
            if (!dashManifestUrl.IsNullOrWhiteSpace())
            {
                // Extract signature
                var signature = Regex.Match(dashManifestUrl, "/s/(.*?)(?:/|$)").Groups[1].Value;

                // Decipher signature if needed
                if (!signature.IsNullOrWhiteSpace())
                {
                    // Get cipher operations (cached)
                    var cipherOperations = await GetCipherOperationsAsync(playerConfiguration.PlayerSourceUrl).ConfigureAwait(false);

                    // Decipher signature
                    signature = cipherOperations.Decipher(signature);

                    // Set the corresponding parameter in the URL
                    dashManifestUrl = Url.SetRouteParameter(dashManifestUrl, "signature", signature);
                }

                // Get DASH manifest XML
                var dashManifestXml = await GetDashManifestXmlAsync(dashManifestUrl).ConfigureAwait(false);

                // Get representation nodes (skip partial streams)
                var streamInfoXmls = dashManifestXml.Descendants("Representation").Where(s =>
                    s.Descendants("Initialization").FirstOrDefault()?.Attribute("sourceURL")?.Value.Contains("sq/") != true);

                // Get DASH stream infos
                foreach (var streamInfoXml in streamInfoXmls)
                {
                    // Extract info
                    var itag = (int) streamInfoXml.Attribute("id");
                    var url = (string) streamInfoXml.Element("BaseURL");
                    var contentLength = Regex.Match(url, @"clen[/=](\d+)").Groups[1].Value.ParseLong();
                    var bitrate = (long) streamInfoXml.Attribute("bandwidth");

                    // Extract container
                    var containerRaw = Regex.Match(url, @"mime[/=]\w*%2F([\w\d]*)").Groups[1].Value.UrlDecode();
                    var container = Heuristics.ContainerFromString(containerRaw);

                    // If audio-only
                    if (streamInfoXml.Element("AudioChannelConfiguration") != null)
                    {
                        // Extract audio encoding
                        var audioEncodingRaw = (string) streamInfoXml.Attribute("codecs");
                        var audioEncoding = Heuristics.AudioEncodingFromString(audioEncodingRaw);

                        // Add to list
                        audioStreamInfoMap[itag] = new AudioStreamInfo(itag, url, container, contentLength, bitrate, audioEncoding);
                    }
                    // If video-only
                    else
                    {
                        // Extract video encoding
                        var videoEncodingRaw = (string) streamInfoXml.Attribute("codecs");
                        var videoEncoding = Heuristics.VideoEncodingFromString(videoEncodingRaw);

                        // Extract resolution
                        var width = (int) streamInfoXml.Attribute("width");
                        var height = (int) streamInfoXml.Attribute("height");
                        var resolution = new VideoResolution(width, height);

                        // Extract framerate
                        var framerate = (int) streamInfoXml.Attribute("frameRate");

                        // Determine video quality from itag
                        var videoQuality = Heuristics.VideoQualityFromItag(itag);

                        // Determine video quality label from video quality and framerate
                        var videoQualityLabel = Heuristics.VideoQualityToLabel(videoQuality, framerate);

                        // Add to list
                        videoStreamInfoMap[itag] = new VideoStreamInfo(itag, url, container, contentLength, bitrate, videoEncoding,
                            videoQualityLabel, videoQuality, resolution, framerate);
                    }
                }
            }

            // Finalize stream info collections
            var muxedStreamInfos = muxedStreamInfoMap.Values.OrderByDescending(s => s.VideoQuality).ToArray();
            var audioStreamInfos = audioStreamInfoMap.Values.OrderByDescending(s => s.Bitrate).ToArray();
            var videoStreamInfos = videoStreamInfoMap.Values.OrderByDescending(s => s.VideoQuality).ToArray();

            return new MediaStreamInfoSet(muxedStreamInfos, audioStreamInfos, videoStreamInfos,
                playerConfiguration.HlsManifestUrl, playerConfiguration.ValidUntil);
        }

        /// <inheritdoc />
        public async Task<IReadOnlyList<ClosedCaptionTrackInfo>> GetVideoClosedCaptionTrackInfosAsync(string videoId)
        {
            videoId.GuardNotNull(nameof(videoId));

            if (!ValidateVideoId(videoId))
                throw new ArgumentException($"Invalid YouTube video ID [{videoId}].", nameof(videoId));

            // Get video info dictionary
            var videoInfoDic = await GetVideoInfoDicAsync(videoId).ConfigureAwait(false);

            // Get player response JSON
            var playerResponseJson = JToken.Parse(videoInfoDic["player_response"]);

            // Get closed caption track infos
            var trackInfos = new List<ClosedCaptionTrackInfo>();
            foreach (var trackJson in playerResponseJson.SelectToken("..captionTracks").EmptyIfNull())
            {
                // Get URL
                var url = trackJson.SelectToken("baseUrl").Value<string>();

                // Set format to the one we know how to deal with
                url = Url.SetQueryParameter(url, "format", "3");

                // Get language
                var languageCode = trackJson.SelectToken("languageCode").Value<string>();
                var languageName = trackJson.SelectToken("name.simpleText").Value<string>();
                var language = new Language(languageCode, languageName);

                // Get whether the track is autogenerated
                var isAutoGenerated = trackJson.SelectToken("vssId").Value<string>()
                    .StartsWith("a.", StringComparison.OrdinalIgnoreCase);

                // Add to list
                trackInfos.Add(new ClosedCaptionTrackInfo(url, language, isAutoGenerated));
            }

            return trackInfos;
        }
    }
}<|MERGE_RESOLUTION|>--- conflicted
+++ resolved
@@ -1,6 +1,5 @@
 ﻿using System;
 using System.Collections.Generic;
-using System.Collections.ObjectModel;
 using System.Linq;
 using System.Text.RegularExpressions;
 using System.Threading.Tasks;
@@ -60,28 +59,6 @@
 
         private async Task<XElement> GetDashManifestXmlAsync(string url)
         {
-<<<<<<< HEAD
-            var eurl = $"https://youtube.googleapis.com/v/{videoId}".UrlEncode(); // this makes all videos embeddable
-            var url = $"https://www.youtube.com/get_video_info?video_id={videoId}{el}&sts={sts}&eurl={eurl}&hl=en";
-            return await _httpClient.GetStringAsync(url).ConfigureAwait(false);
-        }
-
-
-        private async Task<IReadOnlyDictionary<string, string>> GetVideoInfoAsync(string videoId, string sts = "")
-        {
-            IReadOnlyDictionary<string, string> result = null;
-            foreach (var option in new[] { "&el=detailpage", "&el=embedded", "&el=vevo", "" })
-            {
-                var x = await GetVideoInfoRawAsync(videoId, option, sts).ConfigureAwait(false);
-                result = UrlEx.SplitQuery(x);
-                if (!result.ContainsKey("errorcode"))
-                    return result;
-            }
-            var errorCode = result["errorcode"].ParseInt();
-            var errorReason = result["reason"];
-            throw new VideoUnavailableException(videoId, errorCode, errorReason);
-        }
-=======
             var raw = await _httpClient.GetStringAsync(url).ConfigureAwait(false);
             return XElement.Parse(raw).StripNamespaces();
         }
@@ -168,7 +145,6 @@
                 // Get video watch page HTML
                 var requestedAt = DateTimeOffset.Now;
                 var videoWatchPageHtml = await GetVideoWatchPageHtmlAsync(videoId).ConfigureAwait(false);
->>>>>>> f45ed44d
 
                 // Extract player config
                 var playerConfigRaw = Regex.Match(videoWatchPageHtml.Source.Text,
@@ -349,14 +325,9 @@
             // Create statistics and thumbnails
             var statistics = new Statistics(videoViewCount, videoLikeCount, videoDislikeCount);
             var thumbnails = new ThumbnailSet(videoId);
-<<<<<<< HEAD
-            return new Video(videoId, author, uploadDate, title, description, thumbnails, duration, keywords,
-                statistics, videoInfo);
-=======
 
             return new Video(videoId, videoAuthor, videoUploadDate, videoTitle, videoDescription,
                 thumbnails, videoDuration, videoKeywords, statistics);
->>>>>>> f45ed44d
         }
 
         /// <inheritdoc />
