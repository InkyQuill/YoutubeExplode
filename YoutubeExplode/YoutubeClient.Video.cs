﻿using System;
using System.Collections.Generic;
using System.Linq;
using System.Threading.Tasks;
using YoutubeExplode.Internal;
using YoutubeExplode.Internal.Helpers;
using YoutubeExplode.Models;
using YoutubeExplode.Models.ClosedCaptions;
using YoutubeExplode.Models.MediaStreams;

namespace YoutubeExplode
{
    public partial class YoutubeClient
    {
        /// <inheritdoc />
        public async Task<Video> GetVideoAsync(string videoId)
        {
            videoId.GuardNotNull(nameof(videoId));

            if (!ValidateVideoId(videoId))
                throw new ArgumentException($"Invalid YouTube video ID [{videoId}].", nameof(videoId));

            // Get player response parser
            var playerResponseParser = await GetPlayerResponseParserAsync(videoId).ConfigureAwait(false);

<<<<<<< HEAD
            // Extract info
            var author = videoInfoParser.ParseAuthor();
            var title = videoInfoParser.ParseTitle();
            var duration = videoInfoParser.ParseDuration();
            var keywords = videoInfoParser.ParseKeywords();
            var viewCount = videoInfoParser.ParseViewCount();
            var loudness = videoInfoParser.ParseLoudness();
=======
            // Parse info
            var author = playerResponseParser.ParseAuthor();
            var title = playerResponseParser.ParseTitle();
            var duration = playerResponseParser.ParseDuration();
            var keywords = playerResponseParser.ParseKeywords();
>>>>>>> f2190d2d

            // Get video watch page parser
            var videoWatchPageParser = await GetVideoWatchPageParserAsync(videoId).ConfigureAwait(false);

            // Parse info
            var uploadDate = videoWatchPageParser.ParseUploadDate();
            var description = videoWatchPageParser.ParseDescription();
            var viewCount = videoWatchPageParser.ParseViewCount();
            var likeCount = videoWatchPageParser.ParseLikeCount();
            var dislikeCount = videoWatchPageParser.ParseDislikeCount();

            var statistics = new Statistics(viewCount, likeCount, dislikeCount);
            var thumbnails = new ThumbnailSet(videoId);

            return new Video(videoId, author, uploadDate, title, description, thumbnails, duration, keywords,
                statistics, loudness);
        }

        /// <inheritdoc />
        public async Task<Channel> GetVideoAuthorChannelAsync(string videoId)
        {
            videoId.GuardNotNull(nameof(videoId));

            if (!ValidateVideoId(videoId))
                throw new ArgumentException($"Invalid YouTube video ID [{videoId}].", nameof(videoId));

            // Get player response parser
            var playerResponseParser = await GetPlayerResponseParserAsync(videoId).ConfigureAwait(false);

            // Get channel ID
            var id = playerResponseParser.ParseChannelId();

            // Get channel page parser
            var channelPageParser = await GetChannelPageParserAsync(id).ConfigureAwait(false);

            // Parse info
            var title = channelPageParser.ParseChannelTitle();
            var logoUrl = channelPageParser.ParseChannelLogoUrl();

            return new Channel(id, title, logoUrl);
        }

        /// <inheritdoc />
        public async Task<MediaStreamInfoSet> GetVideoMediaStreamInfosAsync(string videoId)
        {
            videoId.GuardNotNull(nameof(videoId));

            if (!ValidateVideoId(videoId))
                throw new ArgumentException($"Invalid YouTube video ID [{videoId}].", nameof(videoId));

            // Register the time at which the request was made to calculate expiry date later on
            var requestedAt = DateTimeOffset.Now;

            // Get parser
            var parser = await GetPlayerResponseParserAsync(videoId, true).ConfigureAwait(false);

            // Prepare stream info maps
            var muxedStreamInfoMap = new Dictionary<int, MuxedStreamInfo>();
            var audioStreamInfoMap = new Dictionary<int, AudioStreamInfo>();
            var videoStreamInfoMap = new Dictionary<int, VideoStreamInfo>();

            // Parse muxed stream infos
            foreach (var streamInfoParser in parser.GetMuxedStreamInfos())
            {
                // Parse info
                var itag = streamInfoParser.ParseItag();
                var url = streamInfoParser.ParseUrl();

                // Try to parse content length, otherwise get it manually
                var contentLength = streamInfoParser.ParseContentLength();
                if (contentLength <= 0)
                {
                    // Send HEAD request and get content length
                    contentLength = await _httpClient.GetContentLengthAsync(url, false).ConfigureAwait(false) ?? -1;

                    // If content length is still not available - stream is gone or faulty
                    if (contentLength <= 0) continue;
                }

                // Parse container
                var containerStr = streamInfoParser.ParseContainer();
                var container = ContainerHelper.ContainerFromString(containerStr);

                // Parse audio encoding
                var audioEncodingStr = streamInfoParser.ParseAudioEncoding();
                var audioEncoding = AudioEncodingHelper.AudioEncodingFromString(audioEncodingStr);

                // Parse video encoding
                var videoEncodingStr = streamInfoParser.ParseVideoEncoding();
                var videoEncoding = VideoEncodingHelper.VideoEncodingFromString(videoEncodingStr);

                // Parse video quality label and video quality
                var videoQualityLabel = streamInfoParser.ParseVideoQualityLabel();
                var videoQuality = VideoQualityHelper.VideoQualityFromLabel(videoQualityLabel);

                // Parse resolution
                var width = streamInfoParser.ParseWidth();
                var height = streamInfoParser.ParseHeight();
                var resolution = new VideoResolution(width, height);

                // Add stream
                var streamInfo = new MuxedStreamInfo(itag, url, container, contentLength, audioEncoding, videoEncoding,
                    videoQualityLabel, videoQuality, resolution);
                muxedStreamInfoMap[itag] = streamInfo;
            }

            // Parse adaptive stream infos
            foreach (var streamInfoParser in parser.GetAdaptiveStreamInfos())
            {
                // Parse info
                var itag = streamInfoParser.ParseItag();
                var url = streamInfoParser.ParseUrl();
                var bitrate = streamInfoParser.ParseBitrate();

                // Try to parse content length, otherwise get it manually
                var contentLength = streamInfoParser.ParseContentLength();
                if (contentLength <= 0)
                {
                    // Send HEAD request and get content length
                    contentLength = await _httpClient.GetContentLengthAsync(url, false).ConfigureAwait(false) ?? -1;

                    // If content length is still not available - stream is gone or faulty
                    if (contentLength <= 0) continue;
                }

                // Parse container
                var containerStr = streamInfoParser.ParseContainer();
                var container = ContainerHelper.ContainerFromString(containerStr);

                // If audio-only
                if (streamInfoParser.ParseIsAudioOnly())
                {
                    // Parse audio encoding
                    var audioEncodingStr = streamInfoParser.ParseAudioEncoding();
                    var audioEncoding = AudioEncodingHelper.AudioEncodingFromString(audioEncodingStr);

                    // Add stream
                    var streamInfo = new AudioStreamInfo(itag, url, container, contentLength, bitrate, audioEncoding);
                    audioStreamInfoMap[itag] = streamInfo;
                }
                // If video-only
                else
                {
                    // Parse video encoding
                    var videoEncodingStr = streamInfoParser.ParseVideoEncoding();
                    var videoEncoding = VideoEncodingHelper.VideoEncodingFromString(videoEncodingStr);

                    // Parse video quality label and video quality
                    var videoQualityLabel = streamInfoParser.ParseVideoQualityLabel();
                    var videoQuality = VideoQualityHelper.VideoQualityFromLabel(videoQualityLabel);

                    // Parse resolution
                    var width = streamInfoParser.ParseWidth();
                    var height = streamInfoParser.ParseHeight();
                    var resolution = new VideoResolution(width, height);

                    // Parse framerate
                    var framerate = streamInfoParser.ParseFramerate();

                    // Add stream
                    var streamInfo = new VideoStreamInfo(itag, url, container, contentLength, bitrate, videoEncoding,
                        videoQualityLabel, videoQuality, resolution, framerate);
                    videoStreamInfoMap[itag] = streamInfo;
                }
            }

            // Parse dash manifest
            var dashManifestUrl = parser.ParseDashManifestUrl();
            if (dashManifestUrl.IsNotBlank())
            {
                // Get the dash manifest parser
                var dashManifestParser = await GetDashManifestParserAsync(dashManifestUrl).ConfigureAwait(false);

                // Parse dash stream infos
                foreach (var streamInfoParser in dashManifestParser.GetStreamInfos())
                {
                    // Parse info
                    var itag = streamInfoParser.ParseItag();
                    var url = streamInfoParser.ParseUrl();
                    var contentLength = streamInfoParser.ParseContentLength();
                    var bitrate = streamInfoParser.ParseBitrate();

                    // Parse container
                    var containerStr = streamInfoParser.ParseContainer();
                    var container = ContainerHelper.ContainerFromString(containerStr);

                    // If audio-only
                    if (streamInfoParser.ParseIsAudioOnly())
                    {
                        // Parse audio encoding
                        var audioEncodingStr = streamInfoParser.ParseEncoding();
                        var audioEncoding = AudioEncodingHelper.AudioEncodingFromString(audioEncodingStr);

                        // Add stream
                        var streamInfo =
                            new AudioStreamInfo(itag, url, container, contentLength, bitrate, audioEncoding);
                        audioStreamInfoMap[itag] = streamInfo;
                    }
                    // If video-only
                    else
                    {
                        // Parse video encoding
                        var videoEncodingStr = streamInfoParser.ParseEncoding();
                        var videoEncoding = VideoEncodingHelper.VideoEncodingFromString(videoEncodingStr);

                        // Parse resolution
                        var width = streamInfoParser.ParseWidth();
                        var height = streamInfoParser.ParseHeight();
                        var resolution = new VideoResolution(width, height);

                        // Parse framerate
                        var framerate = streamInfoParser.ParseFramerate();

                        // Determine video quality from height
                        var videoQuality = VideoQualityHelper.VideoQualityFromHeight(height);

                        // Determine video quality label from video quality and framerate
                        var videoQualityLabel = VideoQualityHelper.VideoQualityToLabel(videoQuality, framerate);

                        // Add stream
                        var streamInfo = new VideoStreamInfo(itag, url, container, contentLength, bitrate,
                            videoEncoding, videoQualityLabel, videoQuality, resolution, framerate);
                        videoStreamInfoMap[itag] = streamInfo;
                    }
                }
            }

            // Finalize stream info collections
            var muxedStreamInfos = muxedStreamInfoMap.Values.OrderByDescending(s => s.VideoQuality).ToArray();
            var audioStreamInfos = audioStreamInfoMap.Values.OrderByDescending(s => s.Bitrate).ToArray();
            var videoStreamInfos = videoStreamInfoMap.Values.OrderByDescending(s => s.VideoQuality).ToArray();

            // Get the HLS manifest URL if available
            var hlsManifestUrl = parser.ParseHlsManifestUrl();

            // Get expiry date
            var expiresIn = parser.ParseStreamInfoSetExpiresIn();
            var validUntil = requestedAt.Add(expiresIn);

            return new MediaStreamInfoSet(muxedStreamInfos, audioStreamInfos, videoStreamInfos, hlsManifestUrl,
                validUntil);
        }

        /// <inheritdoc />
        public async Task<IReadOnlyList<ClosedCaptionTrackInfo>> GetVideoClosedCaptionTrackInfosAsync(string videoId)
        {
            videoId.GuardNotNull(nameof(videoId));

            if (!ValidateVideoId(videoId))
                throw new ArgumentException($"Invalid YouTube video ID [{videoId}].", nameof(videoId));

            // Get parser
            var parser = await GetPlayerResponseParserAsync(videoId).ConfigureAwait(false);

            // Parse closed caption track infos
            var closedCaptionTrackInfos = new List<ClosedCaptionTrackInfo>();
            foreach (var closedCaptionTrackInfoParser in parser.GetClosedCaptionTrackInfos())
            {
                // Parse info
                var url = closedCaptionTrackInfoParser.ParseUrl();
                var isAutoGenerated = closedCaptionTrackInfoParser.ParseIsAutoGenerated();

                // Parse language
                var code = closedCaptionTrackInfoParser.ParseLanguageCode();
                var name = closedCaptionTrackInfoParser.ParseLanguageName();
                var language = new Language(code, name);

                // Enforce format to the one we know how to parse
                url = UrlEx.SetQueryParameter(url, "format", "3");

                var closedCaptionTrackInfo = new ClosedCaptionTrackInfo(url, language, isAutoGenerated);
                closedCaptionTrackInfos.Add(closedCaptionTrackInfo);
            }

            return closedCaptionTrackInfos;
        }
    }
}<|MERGE_RESOLUTION|>--- conflicted
+++ resolved
@@ -23,21 +23,12 @@
             // Get player response parser
             var playerResponseParser = await GetPlayerResponseParserAsync(videoId).ConfigureAwait(false);
 
-<<<<<<< HEAD
-            // Extract info
-            var author = videoInfoParser.ParseAuthor();
-            var title = videoInfoParser.ParseTitle();
-            var duration = videoInfoParser.ParseDuration();
-            var keywords = videoInfoParser.ParseKeywords();
-            var viewCount = videoInfoParser.ParseViewCount();
-            var loudness = videoInfoParser.ParseLoudness();
-=======
             // Parse info
             var author = playerResponseParser.ParseAuthor();
             var title = playerResponseParser.ParseTitle();
             var duration = playerResponseParser.ParseDuration();
             var keywords = playerResponseParser.ParseKeywords();
->>>>>>> f2190d2d
+            var loudness = playerResponseParser.ParseLoudness();
 
             // Get video watch page parser
             var videoWatchPageParser = await GetVideoWatchPageParserAsync(videoId).ConfigureAwait(false);
